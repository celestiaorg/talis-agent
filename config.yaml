<<<<<<< HEAD
http:
  port: 25550
logging:
  level: info 
=======
api_server: "http://localhost:8080"
token: "your-static-token"
checkin_interval: "5s"
http_port: 25550
log_level: "info"
metrics:
  collection_interval: "5s"
  endpoints:
    telemetry: "/v1/agent/telemetry"
    checkin: "/v1/agent/checkin"
payload:
<<<<<<< HEAD
  path: "/etc/talis-agent/payload"
>>>>>>> f4de01d (feat(ci): adds baseline project CI (#6))
=======
  path: "/etc/talis-agent/payload"
>>>>>>> f4de01d9
<|MERGE_RESOLUTION|>--- conflicted
+++ resolved
@@ -1,23 +1,4 @@
-<<<<<<< HEAD
 http:
   port: 25550
 logging:
-  level: info 
-=======
-api_server: "http://localhost:8080"
-token: "your-static-token"
-checkin_interval: "5s"
-http_port: 25550
-log_level: "info"
-metrics:
-  collection_interval: "5s"
-  endpoints:
-    telemetry: "/v1/agent/telemetry"
-    checkin: "/v1/agent/checkin"
-payload:
-<<<<<<< HEAD
-  path: "/etc/talis-agent/payload"
->>>>>>> f4de01d (feat(ci): adds baseline project CI (#6))
-=======
-  path: "/etc/talis-agent/payload"
->>>>>>> f4de01d9
+  level: info 